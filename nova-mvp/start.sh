--- conflicted
+++ resolved
@@ -62,14 +62,9 @@
 
 echo ""
 echo "🚀 Starting backend server on http://localhost:8000..."
-<<<<<<< HEAD
 # Run from nova-mvp directory so backend is recognized as a package
 source backend/venv/bin/activate
 uvicorn backend.main:app --host 0.0.0.0 --port 8000 --reload &
-=======
-cd ..
-uvicorn backend.main:app --host 0.0.0.0 --port 8000 &
->>>>>>> 226da8f8
 BACKEND_PID=$!
 
 # Setup and start frontend if available
