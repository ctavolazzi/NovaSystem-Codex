--- conflicted
+++ resolved
@@ -6,33 +6,15 @@
 - Mock (for testing without API keys)
 
 Designed for easy swapping to Ollama or other providers later.
-
-Includes Traffic Control integration with Smart Retry:
-- Pre-flight rate limit checks
-- Exponential backoff with jitter on rate limit hits
-- Automatic retry (no crashes during multi-agent debates)
 """
 
 import os
 import asyncio
-import random
 from abc import ABC, abstractmethod
-from typing import Optional, Dict, Any, Callable
+from typing import Optional, Dict, Any
 from dataclasses import dataclass
 
-<<<<<<< HEAD
-from .traffic import get_traffic_controller, RateLimitExceeded
-from .pricing import CostEstimator, estimate_tokens_from_text
-from .usage import get_usage_tracker, extract_usage, UsageRecord
-
-
-# Default retry configuration
-DEFAULT_MAX_RETRIES = 5
-DEFAULT_BASE_DELAY = 1.0  # seconds
-DEFAULT_MAX_DELAY = 60.0  # seconds
-=======
 from .traffic import traffic_controller, estimate_tokens
->>>>>>> 4bf40d11
 
 
 @dataclass
@@ -42,26 +24,13 @@
     max_tokens: int = 4096
     temperature: float = 0.7
     timeout: int = 60
-    # Retry configuration
-    max_retries: int = DEFAULT_MAX_RETRIES
-    base_delay: float = DEFAULT_BASE_DELAY
-    max_delay: float = DEFAULT_MAX_DELAY
 
 
 class LLMProvider(ABC):
     """Abstract base class for LLM providers."""
 
-    def __init__(self, config: Optional[LLMConfig] = None, enable_traffic_control: bool = True, enable_usage_tracking: bool = True):
+    def __init__(self, config: Optional[LLMConfig] = None):
         self.config = config or self._default_config()
-        self.enable_traffic_control = enable_traffic_control
-        self.enable_usage_tracking = enable_usage_tracking
-        self._traffic_controller = get_traffic_controller() if enable_traffic_control else None
-        self._usage_tracker = get_usage_tracker() if enable_usage_tracking else None
-        self.cost_estimator = CostEstimator()
-        # Callback for logging/UI updates during retry
-        self.on_retry: Optional[Callable[[int, float], None]] = None
-        # Last raw API response (for usage extraction)
-        self._last_raw_response: Any = None
 
     @abstractmethod
     def _default_config(self) -> LLMConfig:
@@ -83,60 +52,6 @@
         )
 
     @abstractmethod
-    async def _execute_chat(
-        self,
-        system_prompt: str,
-        user_message: str,
-        **kwargs
-    ) -> str:
-        """
-        Execute the actual API call (implemented by subclasses).
-
-        This is the "raw" call without retry logic.
-        """
-        pass
-
-    @abstractmethod
-    def is_available(self) -> bool:
-        """Check if this provider is available (API key configured)."""
-        pass
-
-    def get_model_name(self) -> str:
-        """Return the model name being used by this provider."""
-        return self.config.model
-
-    def estimate_cost(self, input_text: str, estimated_output_tokens: int = 1000):
-        """Estimate cost for a request before making it."""
-        try:
-            return self.cost_estimator.estimate(
-                model=self.config.model,
-                input_text=input_text,
-                estimated_output_tokens=estimated_output_tokens
-            )
-        except ValueError:
-            # Model not in pricing table - return None
-            return None
-
-    def _estimate_tokens(self, system_prompt: str, user_message: str, max_tokens: int) -> int:
-        """Estimate total tokens for a request."""
-        input_tokens = estimate_tokens_from_text(system_prompt) + estimate_tokens_from_text(user_message)
-        return input_tokens + max(0, max_tokens or 0)
-
-    def _calculate_backoff(self, attempt: int, retry_after: float) -> float:
-        """
-        Calculate backoff time with exponential increase and jitter.
-
-        Formula: min(max_delay, max(retry_after, base_delay * 2^attempt) + jitter)
-        """
-        base = self.config.base_delay * (2 ** attempt)
-        # Use the larger of retry_after or calculated backoff
-        delay = max(retry_after, base)
-        # Cap at max_delay
-        delay = min(delay, self.config.max_delay)
-        # Add jitter (±20%) to prevent thundering herd
-        jitter = delay * random.uniform(-0.2, 0.2)
-        return delay + jitter
-
     async def chat(
         self,
         system_prompt: str,
@@ -144,12 +59,7 @@
         **kwargs
     ) -> str:
         """
-        Send a chat message with Smart Retry on rate limits.
-
-        This is the main entry point that wraps _execute_chat with:
-        1. Pre-flight rate limit check
-        2. Exponential backoff retry on RateLimitExceeded
-        3. Usage tracking with reconciliation (actual vs estimated)
+        Send a chat message and get a response.
 
         Args:
             system_prompt: The system prompt for the conversation
@@ -157,86 +67,24 @@
 
         Returns:
             The assistant's response text
-
-        Raises:
-            Exception: After max_retries exceeded
         """
-        model = kwargs.get("model", self.config.model)
-        max_tokens = kwargs.get("max_tokens", self.config.max_tokens)
-        estimated_tokens = self._estimate_tokens(system_prompt, user_message, max_tokens)
-
-        # Get estimated cost (if model is in pricing table)
-        estimated_cost = 0.0
-        try:
-            cost_estimate = self.cost_estimator.estimate(model, system_prompt + user_message, max_tokens)
-            estimated_cost = cost_estimate.projected_cost
-        except ValueError:
-            pass  # Model not in pricing table
-
-        attempt = 0
-        last_error = None
-        usage_record: Optional[UsageRecord] = None
-
-        while attempt <= self.config.max_retries:
-            try:
-                # 1. PRE-FLIGHT CHECK: Verify rate limits before calling
-                if self._traffic_controller:
-                    self._traffic_controller.check_allowance(model, estimated_tokens)
-
-                # 2. EXECUTE: Make the actual API call
-                response = await self._execute_chat(system_prompt, user_message, **kwargs)
-
-                # 3. USAGE TRACKING: Record usage with reconciliation
-                if self._usage_tracker:
-                    usage_record = self._usage_tracker.record(
-                        model=model,
-                        estimated_tokens=estimated_tokens,
-                        estimated_cost=estimated_cost,
-                    )
-                    
-                    # RECONCILIATION: Try to extract actual usage from last response
-                    if self._last_raw_response:
-                        actual_usage = extract_usage(self._last_raw_response)
-                        if actual_usage:
-                            self._usage_tracker.update_actual(
-                                usage_record,
-                                actual_tokens=actual_usage["total_tokens"]
-                            )
-
-                return response
-
-            except RateLimitExceeded as e:
-                last_error = e
-                attempt += 1
-
-                if attempt > self.config.max_retries:
-                    break
-
-                # 4. SMART RETRY: Calculate backoff and wait
-                wait_time = self._calculate_backoff(attempt - 1, e.retry_after)
-
-                # Notify callback if registered (for UI/logging)
-                if self.on_retry:
-                    self.on_retry(attempt, wait_time)
-                else:
-                    # Default logging
-                    print(f"🚦 Traffic Control: Rate limit hit. "
-                          f"Retry {attempt}/{self.config.max_retries} in {wait_time:.1f}s...")
-
-                await asyncio.sleep(wait_time)
-
-        # All retries exhausted
-        raise Exception(
-            f"Rate limit exceeded after {self.config.max_retries} retries. "
-            f"Last error: {last_error}"
-        )
+        pass
+
+    @abstractmethod
+    def is_available(self) -> bool:
+        """Check if this provider is available (API key configured)."""
+        pass
+
+    def get_model_name(self) -> str:
+        """Return the model name being used by this provider."""
+        return self.config.model
 
 
 class ClaudeProvider(LLMProvider):
     """Anthropic Claude provider."""
 
-    def __init__(self, config: Optional[LLMConfig] = None, api_key: Optional[str] = None, enable_traffic_control: bool = True):
-        super().__init__(config, enable_traffic_control)
+    def __init__(self, config: Optional[LLMConfig] = None, api_key: Optional[str] = None):
+        super().__init__(config)
         self.api_key = api_key or os.environ.get("ANTHROPIC_API_KEY")
         self._client = None
 
@@ -259,20 +107,13 @@
                 raise ImportError("anthropic package required. Install with: pip install anthropic")
         return self._client
 
-    async def _execute_chat(
+    async def chat(
         self,
         system_prompt: str,
         user_message: str,
         **kwargs
     ) -> str:
-<<<<<<< HEAD
-        """Execute the actual Claude API call."""
-        max_tokens = kwargs.get("max_tokens", self.config.max_tokens)
-        model = kwargs.get("model", self.config.model)
-
-=======
         self._enforce_limits(system_prompt, user_message, **kwargs)
->>>>>>> 4bf40d11
         client = self._get_client()
 
         # Run in thread pool since anthropic client is sync
@@ -280,24 +121,21 @@
         response = await loop.run_in_executor(
             None,
             lambda: client.messages.create(
-                model=model,
-                max_tokens=max_tokens,
+                model=kwargs.get("model", self.config.model),
+                max_tokens=kwargs.get("max_tokens", self.config.max_tokens),
                 system=system_prompt,
                 messages=[{"role": "user", "content": user_message}]
             )
         )
 
-        # Store raw response for usage extraction (reconciliation)
-        self._last_raw_response = response
-
         return response.content[0].text
 
 
 class OpenAIProvider(LLMProvider):
     """OpenAI GPT provider."""
 
-    def __init__(self, config: Optional[LLMConfig] = None, api_key: Optional[str] = None, enable_traffic_control: bool = True):
-        super().__init__(config, enable_traffic_control)
+    def __init__(self, config: Optional[LLMConfig] = None, api_key: Optional[str] = None):
+        super().__init__(config)
         self.api_key = api_key or os.environ.get("OPENAI_API_KEY")
         self._client = None
 
@@ -320,20 +158,13 @@
                 raise ImportError("openai package required. Install with: pip install openai")
         return self._client
 
-    async def _execute_chat(
+    async def chat(
         self,
         system_prompt: str,
         user_message: str,
         **kwargs
     ) -> str:
-<<<<<<< HEAD
-        """Execute the actual OpenAI API call."""
-        max_tokens = kwargs.get("max_tokens", self.config.max_tokens)
-        model = kwargs.get("model", self.config.model)
-
-=======
         self._enforce_limits(system_prompt, user_message, **kwargs)
->>>>>>> 4bf40d11
         client = self._get_client()
 
         # Run in thread pool since openai client is sync
@@ -341,8 +172,8 @@
         response = await loop.run_in_executor(
             None,
             lambda: client.chat.completions.create(
-                model=model,
-                max_tokens=max_tokens,
+                model=kwargs.get("model", self.config.model),
+                max_tokens=kwargs.get("max_tokens", self.config.max_tokens),
                 temperature=kwargs.get("temperature", self.config.temperature),
                 messages=[
                     {"role": "system", "content": system_prompt},
@@ -351,17 +182,14 @@
             )
         )
 
-        # Store raw response for usage extraction (reconciliation)
-        self._last_raw_response = response
-
         return response.choices[0].message.content
 
 
 class MockProvider(LLMProvider):
     """Mock provider for testing without API keys."""
 
-    def __init__(self, config: Optional[LLMConfig] = None, delay: float = 0.5, enable_traffic_control: bool = True):
-        super().__init__(config, enable_traffic_control)
+    def __init__(self, config: Optional[LLMConfig] = None, delay: float = 0.5):
+        super().__init__(config)
         self.delay = delay
 
     def _default_config(self) -> LLMConfig:
@@ -370,17 +198,13 @@
     def is_available(self) -> bool:
         return True  # Always available
 
-    async def _execute_chat(
+    async def chat(
         self,
         system_prompt: str,
         user_message: str,
         **kwargs
     ) -> str:
-<<<<<<< HEAD
-        """Execute the mock response generation."""
-=======
         self._enforce_limits(system_prompt, user_message, **kwargs)
->>>>>>> 4bf40d11
         await asyncio.sleep(self.delay)
 
         # Generate a structured mock response based on system prompt
