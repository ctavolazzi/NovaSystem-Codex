--- conflicted
+++ resolved
@@ -28,21 +28,6 @@
 logger = logging.getLogger(__name__)
 
 
-<<<<<<< HEAD
-def _create_nova(args: argparse.Namespace) -> Nova:
-    """Instantiate ``Nova`` honoring optional ``db_path`` arguments.
-
-    Some test doubles for ``Nova`` do not accept a ``db_path`` keyword. When no
-    database path is provided we fall back to calling ``Nova()`` without
-    arguments to keep those stubs compatible while still supporting custom
-    database locations when requested.
-    """
-
-    db_path = getattr(args, "db_path", None)
-    return Nova(db_path=db_path) if db_path is not None else Nova()
-
-=======
->>>>>>> 16a13419
 def configure_parser() -> argparse.ArgumentParser:
     """
     Configure the argument parser for the CLI.
@@ -175,11 +160,7 @@
         logger.info(f"Installing repository: {args.repository}")
 
         # Initialize Nova
-<<<<<<< HEAD
-        nova = _create_nova(args)
-=======
         nova = Nova(db_path=getattr(args, "db_path", None))
->>>>>>> 16a13419
 
         # Process repository
         result = nova.process_repository(
@@ -251,11 +232,7 @@
         logger.info("Listing runs")
 
         # Initialize Nova
-<<<<<<< HEAD
-        nova = _create_nova(args)
-=======
         nova = Nova(db_path=getattr(args, "db_path", None))
->>>>>>> 16a13419
 
         # Get runs
         runs = nova.list_runs(limit=args.limit, offset=args.offset, status=args.status)
@@ -323,11 +300,7 @@
         logger.info(f"Showing run: {args.run_id}")
 
         # Initialize Nova
-<<<<<<< HEAD
-        nova = _create_nova(args)
-=======
         nova = Nova(db_path=getattr(args, "db_path", None))
->>>>>>> 16a13419
 
         # Get run details
         result = nova.get_run_details(args.run_id)
@@ -446,11 +419,7 @@
         logger.info(f"Deleting run: {args.run_id}")
 
         # Initialize Nova
-<<<<<<< HEAD
-        nova = _create_nova(args)
-=======
         nova = Nova(db_path=getattr(args, "db_path", None))
->>>>>>> 16a13419
 
         # Delete run
         result = nova.delete_run(args.run_id)
@@ -486,11 +455,7 @@
         logger.info(f"Cleaning up runs older than {args.days} days")
 
         # Initialize Nova
-<<<<<<< HEAD
-        nova = _create_nova(args)
-=======
         nova = Nova(db_path=getattr(args, "db_path", None))
->>>>>>> 16a13419
 
         # Cleanup runs
         count = nova.cleanup_old_runs(args.days)
