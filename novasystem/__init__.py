--- conflicted
+++ resolved
@@ -56,16 +56,11 @@
     elif name == "RepositoryHandler":
         from .tools.repository import RepositoryHandler
         return RepositoryHandler
-<<<<<<< HEAD
-    elif name == "DatabaseManager":
-        from .database import DatabaseManager
-=======
     elif name == "DocumentationParser":
         from .tools.parser import DocumentationParser
         return DocumentationParser
     elif name == "DatabaseManager":
         from .tools.legacy_database import DatabaseManager
->>>>>>> 39f69a82
         return DatabaseManager
     # Legacy alias
     elif name == "RepositoryManager":
@@ -89,9 +84,5 @@
     "DecisionMatrix",
     "DockerExecutor",
     "RepositoryHandler",
-<<<<<<< HEAD
-=======
-    "DocumentationParser",
->>>>>>> 39f69a82
     "DatabaseManager",
 ]