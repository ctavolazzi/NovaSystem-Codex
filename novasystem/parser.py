--- conflicted
+++ resolved
@@ -1,303 +1,8 @@
 """
 Backwards compatibility shim for novasystem.parser.
 
-<<<<<<< HEAD
-This module provides functionality for extracting installation commands from documentation.
-"""
-
-import re
-import logging
-import os
-import json
-from typing import List, Dict, Any, Optional, Tuple, Union
-from enum import Enum
-
-logger = logging.getLogger(__name__)
-
-class CommandSource(Enum):
-    """Source of an extracted command."""
-    CODE_BLOCK = "code_block"
-    INLINE_CODE = "inline_code"
-    LLM_EXTRACTED = "llm_extracted"
-    CONFIG_FILE = "config_file"
-
-
-class CommandType(Enum):
-    """Type of command."""
-    SHELL = "shell"
-    PYTHON = "python"
-    JAVASCRIPT = "javascript"
-    DOCKER = "docker"
-    UNKNOWN = "unknown"
-
-
-class Command:
-    """Represents a command extracted from documentation."""
-
-    def __init__(
-        self,
-        text: str,
-        source: CommandSource,
-        command_type: CommandType = CommandType.UNKNOWN,
-        context: str = "",
-        line_number: Optional[int] = None,
-        file_path: Optional[str] = None,
-        priority: int = 50
-    ):
-        """
-        Initialize a Command.
-
-        Args:
-            text: The command text.
-            source: Source of the command (code block, inline code, etc.).
-            command_type: Type of command (shell, python, etc.).
-            context: Context around the command from documentation.
-            line_number: Line number in the source file.
-            file_path: Path to the source file.
-            priority: Priority of the command (0-100, higher = more important).
-        """
-        self.text = text
-        self.source = source
-        self.command_type = command_type
-        self.context = context
-        self.line_number = line_number
-        self.file_path = file_path
-        self.priority = priority
-
-    def to_dict(self) -> Dict[str, Any]:
-        """Convert command to dictionary representation."""
-        return {
-            "text": self.text,
-            "source": self.source.value,
-            "command_type": self.command_type.value,
-            "context": self.context,
-            "line_number": self.line_number,
-            "file_path": self.file_path,
-            "priority": self.priority
-        }
-
-    @classmethod
-    def from_dict(cls, data: Dict[str, Any]) -> 'Command':
-        """Create Command instance from dictionary."""
-        return cls(
-            text=data["text"],
-            source=CommandSource(data["source"]),
-            command_type=CommandType(data["command_type"]),
-            context=data.get("context", ""),
-            line_number=data.get("line_number"),
-            file_path=data.get("file_path"),
-            priority=data.get("priority", 50)
-        )
-
-    def __str__(self) -> str:
-        """String representation of the command."""
-        return f"Command({self.text}, {self.source.value}, priority={self.priority})"
-
-
-class DocumentationParser:
-    """
-    Parses documentation to extract installation commands.
-    """
-
-    def __init__(self, llm_client=None):
-        """
-        Initialize the DocumentationParser.
-
-        Args:
-            llm_client: Optional LLM client for advanced parsing. If None, only regex-based parsing is used.
-        """
-        self.llm_client = llm_client
-
-    def get_installation_commands(self, content: str, file_path: Optional[str] = None) -> List[Command]:
-        """
-        Extract installation commands from documentation.
-
-        Args:
-            content: Documentation content.
-            file_path: Path to the documentation file.
-
-        Returns:
-            List of extracted commands.
-        """
-        commands = []
-
-        # Extract commands from Markdown code blocks
-        code_block_commands = self._extract_code_blocks(content, file_path)
-        commands.extend(code_block_commands)
-
-        # Extract commands from inline code
-        inline_commands = self._extract_inline_code(content, file_path)
-        commands.extend(inline_commands)
-
-        # Use LLM for additional extraction if available
-        if self.llm_client and len(commands) < 3:  # Only use LLM if few commands found with regex
-            llm_commands = self._extract_with_llm(content, file_path)
-            commands.extend(llm_commands)
-
-        # Deduplicate commands
-        unique_commands = self.deduplicate_commands(commands)
-
-        return unique_commands
-
-    def _extract_code_blocks(self, content: str, file_path: Optional[str] = None) -> List[Command]:
-        """
-        Extract commands from Markdown code blocks.
-
-        Args:
-            content: Documentation content.
-            file_path: Path to the documentation file.
-
-        Returns:
-            List of extracted commands.
-        """
-        # Extract code blocks with language annotation
-        # Matches ```language ... ``` or ```language ... ```
-        # with capture groups for language and content
-        code_blocks = []
-
-        # Pattern for fenced code blocks (```language\ncode```)
-        pattern = r'```([a-zA-Z]*)\n([\s\S]*?)\n```'
-        matches = re.finditer(pattern, content)
-
-        for match in matches:
-            language = match.group(1).lower()
-            code = match.group(2).strip()
-            start_pos = match.start()
-
-            # Calculate line number
-            line_number = content[:start_pos].count('\n') + 1
-
-            # Get context (text before the code block)
-            context_start = max(0, start_pos - 200)
-            context = content[context_start:start_pos].strip()
-
-            # Skip empty code blocks
-            if not code:
-                continue
-
-            # Determine command type based on language annotation
-            command_type = CommandType.UNKNOWN
-            if language in ('bash', 'sh', 'shell', 'console', 'terminal', ''):
-                command_type = CommandType.SHELL
-            elif language in ('python', 'py'):
-                command_type = CommandType.PYTHON
-            elif language in ('javascript', 'js', 'node'):
-                command_type = CommandType.JAVASCRIPT
-            elif language in ('docker', 'dockerfile'):
-                command_type = CommandType.DOCKER
-
-            # If it's a shell command, split by lines and process each command
-            if command_type == CommandType.SHELL:
-                for i, line in enumerate(code.split('\n')):
-                    line = line.strip()
-
-                    # Skip empty lines and comments
-                    if not line or line.startswith('#'):
-                        continue
-
-                    # Skip command prompts
-                    if line.startswith('$ '):
-                        line = line[2:].strip()
-                    elif line.startswith('> '):
-                        line = line[2:].strip()
-
-                    # Skip lines that don't look like commands
-                    if not line or ' ' not in line and not line.startswith('./'):
-                        continue
-
-                    # Calculate priority based on presence of installation keywords
-                    priority = self._calculate_command_priority(line, context)
-
-                    # Create command object
-                    cmd = Command(
-                        text=line,
-                        source=CommandSource.CODE_BLOCK,
-                        command_type=command_type,
-                        context=context,
-                        line_number=line_number + i,
-                        file_path=file_path,
-                        priority=priority
-                    )
-                    code_blocks.append(cmd)
-            else:
-                # For non-shell code, include the entire block as one command
-                priority = self._calculate_command_priority(code, context)
-
-                cmd = Command(
-                    text=code,
-                    source=CommandSource.CODE_BLOCK,
-                    command_type=command_type,
-                    context=context,
-                    line_number=line_number,
-                    file_path=file_path,
-                    priority=priority
-                )
-                code_blocks.append(cmd)
-
-        return code_blocks
-
-    def _extract_inline_code(self, content: str, file_path: Optional[str] = None) -> List[Command]:
-        """
-        Extract commands from inline code (e.g., `pip install package`).
-
-        Args:
-            content: Documentation content.
-            file_path: Path to the documentation file.
-
-        Returns:
-            List of extracted commands.
-        """
-        inline_commands = []
-
-        # First, remove fenced code blocks to avoid matching their backticks
-        # Replace fenced blocks with placeholder to preserve line numbers
-        content_no_fenced = re.sub(r'```[a-zA-Z]*\n[\s\S]*?\n```', '', content)
-
-        # Pattern for inline code (`code`) - exclude newlines to avoid multi-line matches
-        pattern = r'`([^`\n]+)`'
-        matches = re.finditer(pattern, content_no_fenced)
-
-        for match in matches:
-            code = match.group(1).strip()
-            start_pos = match.start()
-
-            # Calculate line number
-            line_number = content[:start_pos].count('\n') + 1
-
-            # Get context (text around the inline code)
-            context_start = max(0, start_pos - 100)
-            context_end = min(len(content), start_pos + len(match.group(0)) + 100)
-            context = content[context_start:context_end].strip()
-
-            # Skip if it doesn't look like a command
-            if not self._is_likely_command(code):
-                continue
-
-            # Determine command type based on content
-            command_type = self._detect_command_type(code)
-
-            # Calculate priority
-            priority = self._calculate_command_priority(code, context)
-
-            # Inline commands have slightly lower priority than code blocks
-            priority = max(1, priority - 5)
-
-            cmd = Command(
-                text=code,
-                source=CommandSource.INLINE_CODE,
-                command_type=command_type,
-                context=context,
-                line_number=line_number,
-                file_path=file_path,
-                priority=priority
-            )
-            inline_commands.append(cmd)
-
-        return inline_commands
-=======
 This module existed in novasystem v0.1.1. It has been moved to:
     novasystem.tools.parser
->>>>>>> d18b7f12
 
 This shim allows old code to continue working.
 """
