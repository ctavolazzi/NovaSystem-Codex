--- conflicted
+++ resolved
@@ -1,603 +1,11 @@
 """
 Backwards compatibility shim for novasystem.docker.
 
-<<<<<<< HEAD
-This module provides functionality for running commands in isolated Docker containers.
-"""
-
-import os
-import logging
-import tempfile
-import time
-import json
-from typing import List, Dict, Any, Optional, Tuple, Union
-import shutil
-import docker
-from docker.errors import DockerException, ImageNotFound, ContainerError
-import subprocess
-
-from .parser import Command, CommandType
-
-logger = logging.getLogger(__name__)
-
-class CommandResult:
-    """Result of a command execution."""
-
-    def __init__(
-        self,
-        command: str,
-        exit_code: int,
-        output: str,
-        error: str,
-        execution_time: float,
-        status: str = "completed",
-    ):
-        """
-        Initialize a CommandResult.
-
-        Args:
-            command: The executed command.
-            exit_code: Exit code of the command.
-            output: Standard output from the command.
-            error: Standard error from the command.
-            execution_time: Time taken to execute the command (in seconds).
-            status: Status of the execution (completed, error, timeout).
-        """
-        self.command = command
-        self.exit_code = exit_code
-        self.output = output
-        self.error = error
-        self.execution_time = execution_time
-        self.status = status
-
-    def is_success(self) -> bool:
-        """Check if the command execution was successful."""
-        return self.exit_code == 0 and self.status == "completed"
-
-    def to_dict(self) -> Dict[str, Any]:
-        """Convert result to dictionary representation."""
-        return {
-            "command": self.command,
-            "exit_code": self.exit_code,
-            "output": self.output,
-            "error": self.error,
-            "execution_time": self.execution_time,
-            "status": self.status,
-            "success": self.is_success(),
-        }
-
-    def __str__(self) -> str:
-        """String representation of the command result."""
-        status_str = "Success" if self.is_success() else f"Failed (exit code: {self.exit_code})"
-        return f"Command '{self.command}': {status_str}"
-
-    @property
-    def successful(self) -> bool:
-        """Compatibility attribute mirroring :meth:`is_success`."""
-        return self.is_success()
-
-
-class DockerExecutor:
-    """
-    Executes commands in isolated Docker containers.
-    """
-
-    def __init__(
-        self,
-        image_name: str = "novasystem-base:latest",
-        timeout: int = 600,
-        memory_limit: str = "1g",
-        cpu_limit: float = 1.0,
-        network_mode: str = "bridge",
-        test_mode: bool = False,
-    ):
-        """
-        Initialize the DockerExecutor.
-
-        Args:
-            image_name: Docker image to use for containers.
-            timeout: Timeout for command execution (in seconds). Default: 600 (10 minutes).
-            memory_limit: Memory limit for containers.
-            cpu_limit: CPU limit for containers.
-            network_mode: Network mode for containers (bridge, none, host). Default: bridge (required for pip/npm installs).
-            test_mode: Run in test mode (no actual Docker commands).
-        """
-        self.image_name = image_name
-        self.timeout = timeout
-        self.memory_limit = memory_limit
-        self.cpu_limit = cpu_limit
-        self.network_mode = network_mode
-        self.test_mode = test_mode
-        self.client = None
-        self.container = None
-        self.container_id = None
-        self.mounted_repo_dir: Optional[str] = None
-        self.container_working_dir: str = "/app"
-
-        if not test_mode:
-            try:
-                self.client = docker.from_env()
-                logger.info("Docker client initialized successfully")
-            except DockerException as e:
-                logger.error(f"Failed to initialize Docker client: {str(e)}")
-                raise ValueError(f"Docker initialization error: {str(e)}")
-
-    def create_image(self) -> bool:
-        """
-        Create the base Docker image for NovaSystem.
-
-        Returns:
-            True if image creation was successful, False otherwise.
-        """
-        if self.test_mode:
-            logger.info("Test mode: Skipping image creation")
-            return True
-
-        # Create a temporary directory for the Dockerfile
-        with tempfile.TemporaryDirectory() as temp_dir:
-            # Write Dockerfile
-            dockerfile_path = os.path.join(temp_dir, "Dockerfile")
-            with open(dockerfile_path, "w") as f:
-                f.write("""
-FROM ubuntu:22.04
-
-# Install essential packages
-RUN apt-get update && apt-get install -y --no-install-recommends \\
-    python3 python3-pip python3-venv git curl wget \\
-    build-essential ca-certificates \\
-    nodejs npm \\
-    && rm -rf /var/lib/apt/lists/*
-
-# Set up environment
-ENV PYTHONUNBUFFERED=1
-ENV PATH="/root/.local/bin:${PATH}"
-
-# Create a non-root user
-RUN groupadd -r novauser && useradd --no-log-init -r -g novauser novauser
-
-# Create work directory
-RUN mkdir -p /app && chown novauser:novauser /app
-
-# Set working directory
-WORKDIR /app
-
-# Use non-root user for security
-USER novauser
-
-# Create Python virtual environment
-RUN python3 -m venv /app/venv
-
-# Add virtual environment to PATH
-ENV PATH="/app/venv/bin:${PATH}"
-
-CMD ["/bin/bash"]
-""")
-
-            # Build the image
-            try:
-                logger.info(f"Building Docker image {self.image_name}...")
-                image, logs = self.client.images.build(
-                    path=temp_dir,
-                    tag=self.image_name,
-                    rm=True
-                )
-                logger.info(f"Docker image {self.image_name} built successfully")
-                return True
-            except DockerException as e:
-                logger.error(f"Failed to build Docker image: {str(e)}")
-                return False
-
-    def check_image_exists(self) -> bool:
-        """
-        Check if the required Docker image exists.
-
-        Returns:
-            True if the image exists, False otherwise.
-        """
-        if self.test_mode:
-            return True
-
-        try:
-            self.client.images.get(self.image_name)
-            return True
-        except ImageNotFound:
-            return False
-        except DockerException as e:
-            logger.error(f"Error checking Docker image: {str(e)}")
-            return False
-
-    def start_container(self, repo_dir: Optional[str] = None) -> Optional[str]:
-        """
-        Start a Docker container for executing commands.
-
-        Args:
-            repo_dir: Path to the repository directory to mount in the container.
-
-        Returns:
-            Container ID if successful, None otherwise.
-        """
-        container_working_dir = "/app"
-        self.mounted_repo_dir = None
-
-        if repo_dir:
-            repo_dir = os.path.abspath(repo_dir)
-            if os.path.isdir(repo_dir):
-                self.mounted_repo_dir = repo_dir
-                container_working_dir = "/app/repo"
-            else:
-                logger.warning("Repository directory does not exist: %s", repo_dir)
-                repo_dir = None
-
-        if self.test_mode:
-            self.container_id = "test-container-id"
-            self.container_working_dir = container_working_dir
-            return self.container_id
-
-        if not self.check_image_exists():
-            logger.warning(f"Docker image {self.image_name} not found.")
-            success = self.create_image()
-            if not success:
-                logger.error("Failed to create Docker image")
-                return None
-
-        # Prepare volumes to mount
-        volumes = {}
-        if self.mounted_repo_dir:
-            # Mount the repository directory as read-only
-            volumes[self.mounted_repo_dir] = {"bind": "/app/repo", "mode": "ro"}
-
-        try:
-            # Create and start the container
-            self.container = self.client.containers.run(
-                self.image_name,
-                detach=True,
-                volumes=volumes,
-                mem_limit=self.memory_limit,
-                cpu_quota=int(100000 * self.cpu_limit),
-                network_mode=self.network_mode,
-                working_dir=container_working_dir,
-                command="tail -f /dev/null",  # Keep container running
-                remove=True,  # Automatically remove container when stopped
-            )
-            self.container_id = self.container.id
-            self.container_working_dir = container_working_dir
-            logger.info(f"Started Docker container {self.container_id}")
-            return self.container_id
-        except DockerException as e:
-            logger.error(f"Failed to start Docker container: {str(e)}")
-            return None
-
-    def execute_command(self, command: Union[str, Command], timeout: Optional[int] = None) -> CommandResult:
-        """
-        Execute a command in the Docker container.
-
-        Args:
-            command: Command to execute.
-            timeout: Timeout for command execution (in seconds). If None, use the default.
-
-        Returns:
-            Result of the command execution.
-        """
-        if isinstance(command, Command):
-            command_str = command.text
-            command_type = command.command_type
-        else:
-            command_str = command
-            command_type = None
-
-        if self.test_mode:
-            # In test mode, simulate command execution
-            time.sleep(0.1)  # Simulate some execution time
-            return CommandResult(
-                command=command_str,
-                exit_code=0,
-                output="Test mode: Command execution simulated",
-                error="",
-                execution_time=0.1,
-                status="completed"
-            )
-
-        if not self.container_id:
-            error_msg = "No Docker container started"
-            logger.error(error_msg)
-            return CommandResult(
-                command=command_str,
-                exit_code=-1,
-                output="",
-                error=error_msg,
-                execution_time=0,
-                status="error"
-            )
-
-        # Validate the command for security
-        if not self._validate_command(command_str):
-            error_msg = f"Command validation failed: {command_str}"
-            logger.warning(error_msg)
-            return CommandResult(
-                command=command_str,
-                exit_code=-1,
-                output="",
-                error=error_msg,
-                execution_time=0,
-                status="error"
-            )
-
-        # Get the container by ID
-        try:
-            container = self.client.containers.get(self.container_id)
-        except DockerException as e:
-            error_msg = f"Failed to get Docker container: {str(e)}"
-            logger.error(error_msg)
-            return CommandResult(
-                command=command_str,
-                exit_code=-1,
-                output="",
-                error=error_msg,
-                execution_time=0,
-                status="error"
-            )
-
-        # Execute the command
-        # Note: docker-py's exec_run() doesn't support timeout parameter directly.
-        # Commands run without timeout; use container resource limits to prevent runaway processes.
-        start_time = time.time()
-        try:
-            # Run command without tty for cleaner output handling
-            exec_result = container.exec_run(command_str, tty=False, demux=True)
-            execution_time = time.time() - start_time
-
-            # Handle output - demux=True returns (stdout, stderr) tuple
-            stdout = exec_result.output[0] if exec_result.output[0] else b""
-            stderr = exec_result.output[1] if exec_result.output[1] else b""
-
-            # Decode output
-            stdout_str = stdout.decode("utf-8", errors="replace")
-            stderr_str = stderr.decode("utf-8", errors="replace")
-
-            logger.info(f"Command '{command_str}' executed with exit code {exec_result.exit_code}")
-
-            return CommandResult(
-                command=command_str,
-                exit_code=exec_result.exit_code,
-                output=stdout_str,
-                error=stderr_str,
-                execution_time=execution_time,
-                status="completed"
-            )
-        except ContainerError as e:
-            execution_time = time.time() - start_time
-            logger.error(f"Container error executing command: {str(e)}")
-            return CommandResult(
-                command=command_str,
-                exit_code=e.exit_status,
-                output="",
-                error=str(e),
-                execution_time=execution_time,
-                status="error"
-            )
-        except Exception as e:
-            execution_time = time.time() - start_time
-            logger.error(f"Error executing command: {str(e)}")
-            return CommandResult(
-                command=command_str,
-                exit_code=-1,
-                output="",
-                error=str(e),
-                execution_time=execution_time,
-                status="error"
-            )
-
-    def run_commands(self, repo_dir: str, commands: List[Union[str, Command]]) -> List[CommandResult]:
-        """
-        Run a sequence of commands in a Docker container.
-
-        Args:
-            repo_dir: Path to the repository directory.
-            commands: List of commands to execute.
-
-        Returns:
-            List of command execution results.
-        """
-        # Start a container for the commands
-        container_id = self.start_container(repo_dir)
-        if not container_id:
-            error_msg = "Failed to start Docker container"
-            logger.error(error_msg)
-            return [CommandResult(
-                command=str(cmd),
-                exit_code=-1,
-                output="",
-                error=error_msg,
-                execution_time=0,
-                status="error"
-            ) for cmd in commands]
-
-        # Execute each command
-        results = []
-        for cmd in commands:
-            result = self.execute_command(cmd)
-            results.append(result)
-
-            # Stop execution if a command fails
-            if not result.is_success():
-                logger.warning(f"Command execution failed, stopping sequence: {result}")
-                break
-
-        # Stop the container
-        self.stop_container()
-
-        return results
-
-    def _validate_command(self, command: str) -> bool:
-        """
-        Validate a command for security concerns.
-
-        Args:
-            command: Command to validate.
-
-        Returns:
-            True if the command is safe to execute, False otherwise.
-        """
-        # List of dangerous commands or patterns
-        dangerous_patterns = [
-            "rm -rf /",
-            "rm -rf /*",
-            "> /dev/sda",
-            "mkfs",
-            ":(){:|:&};:",
-            "dd if=/dev/random",
-            "wget -O- | bash",
-            "curl | bash",
-        ]
-
-        for pattern in dangerous_patterns:
-            if pattern in command:
-                logger.warning(f"Dangerous command pattern detected: {pattern}")
-                return False
-
-        return True
-
-    def stop_container(self) -> bool:
-        """
-        Stop the Docker container.
-
-        Returns:
-            True if the container was stopped successfully, False otherwise.
-        """
-        if self.test_mode:
-            logger.info("Test mode: Simulating container stop")
-            self.container_id = None
-            return True
-
-        if not self.container_id:
-            logger.warning("No container to stop")
-            return False
-
-        try:
-            container = self.client.containers.get(self.container_id)
-            container.stop(timeout=10)
-            logger.info(f"Stopped Docker container {self.container_id}")
-            self.container_id = None
-            return True
-        except DockerException as e:
-            logger.error(f"Error stopping Docker container: {str(e)}")
-            return False
-
-    def get_installation_script(self, commands: List[Union[str, Command]]) -> str:
-        """
-        Generate a shell script from a list of commands.
-
-        Args:
-            commands: List of commands.
-
-        Returns:
-            Shell script content.
-        """
-        script_lines = [
-            "#!/bin/bash",
-            "set -e",  # Exit on error
-            "echo 'Starting installation...'"
-        ]
-
-        for i, cmd in enumerate(commands, 1):
-            if isinstance(cmd, Command):
-                command_str = cmd.text
-            else:
-                command_str = cmd
-
-            script_lines.extend([
-                f"echo '\\n[{i}/{len(commands)}] Executing: {command_str}'",
-                f"{command_str}"
-            ])
-
-        script_lines.append("echo '\\nInstallation completed successfully!'")
-        return "\n".join(script_lines)
-
-    def execute_installation_script(self, repo_dir: str, script_content: str) -> CommandResult:
-        """
-        Execute an installation script in the Docker container.
-
-        Args:
-            repo_dir: Path to the repository directory.
-            script_content: Content of the installation script.
-
-        Returns:
-            Result of the script execution.
-        """
-        # Start a container
-        container_id = self.start_container(repo_dir)
-        if not container_id:
-            error_msg = "Failed to start Docker container"
-            logger.error(error_msg)
-            return CommandResult(
-                command="Installation script",
-                exit_code=-1,
-                output="",
-                error=error_msg,
-                execution_time=0,
-                status="error"
-            )
-
-        if self.test_mode:
-            # In test mode, simulate script execution
-            time.sleep(0.5)
-            return CommandResult(
-                command="Installation script",
-                exit_code=0,
-                output="Test mode: Script execution simulated",
-                error="",
-                execution_time=0.5,
-                status="completed"
-            )
-
-        try:
-            # Create a temporary file for the script
-            temp_script = tempfile.NamedTemporaryFile(delete=False, suffix=".sh")
-            temp_script.write(script_content.encode("utf-8"))
-            temp_script.close()
-
-            # Give execute permission
-            os.chmod(temp_script.name, 0o755)
-
-            # Copy the script to the container
-            container = self.client.containers.get(self.container_id)
-            with open(temp_script.name, "rb") as f:
-                container.put_archive("/app", f.read())
-
-            # Execute the script
-            start_time = time.time()
-            exec_result = container.exec_run(f"/app/{os.path.basename(temp_script.name)}", tty=True, demux=True)
-            execution_time = time.time() - start_time
-
-            stdout = exec_result.output[0] or b""
-            stderr = exec_result.output[1] or b""
-
-            # Decode output
-            stdout_str = stdout.decode("utf-8", errors="replace")
-            stderr_str = stderr.decode("utf-8", errors="replace")
-
-            # Clean up
-            os.unlink(temp_script.name)
-            self.stop_container()
-
-            return CommandResult(
-                command="Installation script",
-                exit_code=exec_result.exit_code,
-                output=stdout_str,
-                error=stderr_str,
-                execution_time=execution_time,
-                status="completed"
-            )
-        except Exception as e:
-            execution_time = time.time() - start_time if 'start_time' in locals() else 0
-            logger.error(f"Error executing installation script: {str(e)}")
-=======
 This module existed in novasystem v0.1.1. It has been moved to:
     novasystem.tools.docker
 
 This shim allows old code to continue working.
 """
->>>>>>> d18b7f12
 
 from .tools.docker import DockerExecutor, CommandResult
 
